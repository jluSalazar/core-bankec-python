--- conflicted
+++ resolved
@@ -241,9 +241,6 @@
         conn.commit()
         cur.close()
         conn.close()
-<<<<<<< HEAD
-        return {"message": "Deposit successful", "new_balance": nuevo_balance}, 200
-=======
         log_event(
             log_type="INFO",
             remote_ip=request.remote_addr,
@@ -251,8 +248,7 @@
             action=f"Depósito exitoso en cuenta {account_number} por {amount}",
             http_code=200
         )
-        return {"message": "Deposit successful", "new_balance": new_balance}, 200
->>>>>>> 4fce7c2e
+        return {"message": "Deposit successful", "new_balance": nuevo_balance}, 200
 
 @bank_ns.route('/withdraw')
 class Withdraw(Resource):
@@ -314,108 +310,6 @@
         )
         return {"message": "Withdrawal successful", "new_balance": new_balance}, 200
 
-<<<<<<< HEAD
-=======
-@bank_ns.route('/transfer')
-class Transfer(Resource):
-    @bank_ns.expect(transfer_model, validate=True)
-    @bank_ns.doc('transfer')
-    @token_required
-    def post(self):
-        """Transfiere fondos desde la cuenta del usuario autenticado a otra cuenta."""
-        data = api.payload
-        target_username = data.get("target_username")
-        amount = data.get("amount", 0)
-        if not target_username or amount <= 0:
-            log_event(
-                log_type="WARNING",
-                remote_ip=request.remote_addr,
-                username=g.user['username'],
-                action="Intento de transferencia con datos inválidos",
-                http_code=400
-            )
-            api.abort(400, "Invalid data")
-        if target_username == g.user['username']:
-            log_event(
-                log_type="WARNING",
-                remote_ip=request.remote_addr,
-                username=g.user['username'],
-                action="Intento de transferencia a sí mismo",
-                http_code=400
-            )
-            api.abort(400, "Cannot transfer to the same account")
-        conn = get_connection()
-        cur = conn.cursor()
-        # Check sender's balance
-        cur.execute("SELECT balance FROM bank.accounts WHERE user_id = %s", (g.user['id'],))
-        row = cur.fetchone()
-        if not row:
-            cur.close()
-            conn.close()
-            log_event(
-                log_type="ERROR",
-                remote_ip=request.remote_addr,
-                username=g.user['username'],
-                action="Transferencia fallida: cuenta origen no encontrada",
-                http_code=404
-            )
-            api.abort(404, "Sender account not found")
-        sender_balance = float(row[0])
-        if sender_balance < amount:
-            cur.close()
-            conn.close()
-            log_event(
-                log_type="WARNING",
-                remote_ip=request.remote_addr,
-                username=g.user['username'],
-                action="Transferencia fallida: fondos insuficientes",
-                http_code=400
-            )
-            api.abort(400, "Insufficient funds")
-        # Find target user
-        cur.execute("SELECT id FROM bank.users WHERE username = %s", (target_username,))
-        target_user = cur.fetchone()
-        if not target_user:
-            cur.close()
-            conn.close()
-            log_event(
-                log_type="ERROR",
-                remote_ip=request.remote_addr,
-                username=g.user['username'],
-                action="Transferencia fallida: usuario destino no encontrado",
-                http_code=404
-            )
-            api.abort(404, "Target user not found")
-        target_user_id = target_user[0]
-        try:
-            cur.execute("UPDATE bank.accounts SET balance = balance - %s WHERE user_id = %s", (amount, g.user['id']))
-            cur.execute("UPDATE bank.accounts SET balance = balance + %s WHERE user_id = %s", (amount, target_user_id))
-            cur.execute("SELECT balance FROM bank.accounts WHERE user_id = %s", (g.user['id'],))
-            new_balance = float(cur.fetchone()[0])
-            conn.commit()
-        except Exception as e:
-            conn.rollback()
-            cur.close()
-            conn.close()
-            log_event(
-                log_type="ERROR",
-                remote_ip=request.remote_addr,
-                username=g.user['username'],
-                action=f"Error en transferencia: {str(e)}",
-                http_code=500
-            )
-            api.abort(500, f"Error during transfer: {str(e)}")
-        cur.close()
-        conn.close()
-        log_event(
-            log_type="INFO",
-            remote_ip=request.remote_addr,
-            username=g.user['username'],
-            action=f"Transferencia exitosa a {target_username} por {amount}",
-            http_code=200
-        )
-        return {"message": "Transfer successful", "new_balance": new_balance}, 200
->>>>>>> 4fce7c2e
 
 @bank_ns.route('/credit-payment')
 class CreditPayment(Resource):
